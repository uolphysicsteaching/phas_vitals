--- conflicted
+++ resolved
@@ -1,26 +1,12 @@
-# Python imports
-from os.path import basename, dirname
-
-<<<<<<< HEAD
-# Django imports
-from django.urls import path
-
-# app imports
-=======
-from django.urls import path
-
->>>>>>> a29b9233
-from . import views
-
-app_name = basename(dirname(__file__))
-
-urlpatterns = [
-<<<<<<< HEAD
-    path("tutor_email/", views.TutorGroupEmailsView.as_view()),
-]
-
-=======
-    path("tutor_email/",views.TutorGroupEmailsView.as_view()),
-    ]
-
->>>>>>> a29b9233
+# Python imports
+from os.path import basename, dirname
+
+from django.urls import path
+
+from . import views
+
+app_name = basename(dirname(__file__))
+
+urlpatterns = [
+    path("tutor_email/",views.TutorGroupEmailsView.as_view()),
+    ]