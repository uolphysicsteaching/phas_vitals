--- conflicted
+++ resolved
@@ -1,79 +1,37 @@
-# Django imports
-from django.conf import settings
-from django.core.mail import EmailMessage
-from django.template import loader
-from django.views.generic import FormView
-<<<<<<< HEAD
-
-# external imports
-from util.spreadsheet import TutorReportSheet, save_virtual_workbook
-from util.views import IsSuperuserViewMixin
-
-# app imports
-from .forms import TutorSelectForm
-
-TEMPLATE_PATH = settings.PROJECT_ROOT_PATH / "run" / "templates" / "Tutor_Report.xlsx"
-
-
-class TutorGroupEmailsView(IsSuperuserViewMixin, FormView):
-    """Select tutprs to send progress spreadsheets to."""
-
-    form_class = TutorSelectForm
-    template_name = "accounts/tutor_emails.html"
-    success_url = "/util/tools/"
-
-    def form_valid(selfr, form):
-        """Process list of tutors and send emails."""
-        tutors = form.cleaned_data["apt"]
-        template = loader.get_template("email/tutor-report.txt")
-        for tutor in tutors:
-            update = TutorReportSheet(TEMPLATE_PATH, tutor=tutor)
-            contents = save_virtual_workbook(update.workbook)  # nosemgrep
-            context = {"tutor": tutor}
-            message = template.render(context)
-            to = (tutor.email,)
-            sender = settings.DEFAULT_FROM_EMAIL
-            subject = "Physics and Astronomy VITALs Tutorial Update"
-            email = EmailMessage(subject=subject, body=message, from_email=sender, to=to)
-            email.attach(f"{tutor.initials}.xlsx", contents, "application/vnd.ms-excel")
-            email.send()
-        return super().form_valid(form)
-
-=======
-from util.views import IsSuperuserViewMixin
-from util.spreadsheet import TutorReportSheet, save_virtual_workbook
-
-from .forms import TutorSelectForm
-
-TEMPLATE_PATH = settings.PROJECT_ROOT_PATH/"run"/"templates"/"Tutor_Report.xlsx"
-
-class TutorGroupEmailsView(IsSuperuserViewMixin, FormView):
-    
-    """Select tutprs to send progress spreadsheets to."""
-    
-    form_class = TutorSelectForm
-    template_name="accounts/tutor_emails.html"
-    success_url="/util/tools/"
-    
-    def form_valid(selfr, form):
-        """Process list of tutors and send emails."""
-        tutors=form.cleaned_data["apt"]
-        template = loader.get_template("email/tutor-report.txt")
-        for tutor in tutors:
-            update=TutorReportSheet(TEMPLATE_PATH,tutor=tutor)
-            contents=save_virtual_workbook(update.workbook)
-            context={"tutor":tutor}
-            message=template.render(context)
-            to=(tutor.email,)
-            sender=settings.DEFAULT_FROM_EMAIL
-            subject="Physics and Astronomy VITALs Tutorial Update"
-            email=EmailMessage(subject=subject,body=message,from_email=sender,to=to)
-            email.attach(f"{tutor.initials}.xlsx", contents, "application/vnd.ms-excel")
-            email.send()
-        return super().form_valid(form)
-            
-            
-            
-        
-
->>>>>>> a29b9233
+# Django imports
+from django.conf import settings
+from django.core.mail import EmailMessage
+from django.template import loader
+from django.views.generic import FormView
+from util.views import IsSuperuserViewMixin
+from util.spreadsheet import TutorReportSheet, save_virtual_workbook
+
+from .forms import TutorSelectForm
+
+TEMPLATE_PATH = settings.PROJECT_ROOT_PATH / "run" / "templates" / "Tutor_Report.xlsx"
+
+
+class TutorGroupEmailsView(IsSuperuserViewMixin, FormView):
+
+    """Select tutprs to send progress spreadsheets to."""
+
+    form_class = TutorSelectForm
+    template_name = "accounts/tutor_emails.html"
+    success_url = "/util/tools/"
+
+    def form_valid(selfr, form):
+        """Process list of tutors and send emails."""
+        tutors = form.cleaned_data["apt"]
+        template = loader.get_template("email/tutor-report.txt")
+        for tutor in tutors:
+            update = TutorReportSheet(TEMPLATE_PATH, tutor=tutor)
+            contents = save_virtual_workbook(update.workbook)
+            context = {"tutor": tutor}
+            message = template.render(context)
+            to = (tutor.email,)
+            sender = settings.DEFAULT_FROM_EMAIL
+            subject = "Physics and Astronomy VITALs Tutorial Update"
+            email = EmailMessage(subject=subject, body=message, from_email=sender, to=to)
+            email.attach(f"{tutor.initials}.xlsx", contents, "application/vnd.ms-excel")
+            email.send()
+        return super().form_valid(form)