--- conflicted
+++ resolved
@@ -1,809 +1,768 @@
-"""Spreadsheet class is used to make Physics and Astronomy Marksheets."""
-
-# Python imports
-from abc import abstractmethod
-import os
-import re
-from abc import abstractmethod
-from tempfile import NamedTemporaryFile
-from textwrap import shorten
-
-# Django imports
-<<<<<<< HEAD
-=======
-from constance import config
->>>>>>> a29b9233
-from django.db.models import Count
-from django.http import HttpResponse
-
-# external imports
-import numpy as np
-import openpyxl as opx
-<<<<<<< HEAD
-from constance import config
-=======
->>>>>>> a29b9233
-from openpyxl.styles import PatternFill
-
-# Set up some fill colours
-
-red_fill = PatternFill(patternType="solid", start_color="FF0000")
-green_fill = PatternFill(patternType="solid", start_color="00FF00")
-blue_fill = PatternFill(patternType="solid", start_color="0000FF")
-yellow_fill = PatternFill(patternType="solid", start_color="FFFF00")
-
-##### Monkeypatch navigation properties into Cell ################
-
-
-def _left(self):
-    """Monkey Patch property of Cell for the cell to the left."""
-    ws = self.parent
-    if self.column == 1:
-        raise ValueError("Already at column 1 ! Cannot move left")
-    return ws.cell(row=self.row, column=self.column - 1)
-
-
-setattr(opx.cell.Cell, "left", property(fget=_left))
-
-
-def _right(self):
-    """Monkey Patch property of Cell for the cell to the right."""
-    ws = self.parent
-    if self.column == ws.max_column:
-        raise ValueError("Already at last column ! Cannot move right")
-    return ws.cell(row=self.row, column=self.column + 1)
-
-
-setattr(opx.cell.Cell, "right", property(fget=_right))
-
-
-def _up(self):
-    """Monkey Patch property of Cell for the cell to the left."""
-    ws = self.parent
-    if self.row == 1:
-        raise ValueError("Already at top row ! Cannot move up")
-    return ws.cell(row=self.row - 1, column=self.column)
-
-
-setattr(opx.cell.Cell, "up", property(fget=_up))
-
-
-def _down(self):
-    """Monkey Patch property of Cell for the cell to the left."""
-    ws = self.parent
-    if self.row == ws.max_row:
-        raise ValueError("Already at bottom row ! Cannot move down")
-    return ws.cell(row=self.row + 1, column=self.column)
-
-
-setattr(opx.cell.Cell, "down", property(fget=_down))
-
-
-def _move(self, delta_row=0, delta_column=0):
-<<<<<<< HEAD
-    """Return the cell that is at the specified relative position to this cell."""
-=======
-    """Return trhe cell that is at the specified relative position to this cell."""
->>>>>>> a29b9233
-    ws = self.parent
-    nr = self.row + delta_row
-    nc = self.column + delta_column
-    if not 1 <= nr <= ws.max_row:
-        raise ValueError("Attempted to navigate to a row that is off the worksaheet")
-    if not 1 <= nc <= ws.max_column:
-        raise ValueError("Attempted to navigate to a column that is off the worksheet.")
-    return ws.cell(row=nr, column=nc)
-
-
-setattr(opx.cell.Cell, "move", _move)
-####################################################################
-
-
-def save_virtual_workbook(wb):
-    """Get workbook to string.
-
-    Args:
-        wb (openpyxl.Workbook): Spreadsheet to save
-
-    Returns:
-        (bytes):
-            Byte string representeation of xlsx file.
-
-    Notes:
-        This is a replacement for the deprecated meothd from openpyxl.writer.excel of the same name.
-    """
-    with NamedTemporaryFile() as tmp:
-        tmp.close()  # with statement opened tmp, close it so wb.save can open it
-        wb.save(tmp.name)
-        with open(tmp.name, "rb") as f:
-            f.seek(0)  # probably not needed anymore
-            new_file_object = f.read()
-    return new_file_object
-
-
-def sub_value(cell, module):
-    """Use a cell value of te form self.attr.attr|format to replace it with a number."""
-    parts = str(cell.value).split("|")
-    if len(parts) == 1:
-        parts.append("0")
-    root = module
-    for attr in parts[0].split(".")[1:]:
-        root = getattr(root, attr)
-    if not isinstance(root, (str, float, int)):
-        root = str(root)
-    cell.value = root
-    if isinstance(root, (int, float)):
-        cell.data_type = "n"
-    else:
-        cell.data_type = "s"
-    cell.number_format = parts[1]
-
-
-class BaseSpreadsheet:
-<<<<<<< HEAD
-=======
-
->>>>>>> a29b9233
-    """Base class for manipulating spreadsheets."""
-
-    def __init__(self, filename, blank=False):
-        """Create the spreadsheet object or load from disk."""
-        self.workbook = opx.load_workbook(filename, data_only=not blank)
-        self.sheet = self.workbook[self.workbook.sheetnames[0]]
-        self.errors = []
-
-    @abstractmethod
-    def get_name(self):
-<<<<<<< HEAD
-        """Return a string representing the name of trhis spreadsheet."""
-=======
-        """Return a string representing the name of trhis spreadhseet."""
->>>>>>> a29b9233
-        raise NotImplementedError("Must provide a get_name method")
-
-    def search(self, *text, start_row=1, start_col=1, from_cell=None):
-        """Search for text in the current worksheet.
-
-        Args:
-            text  (string): Cell contents to locate.
-
-        Keyword Arguments:
-            start_row (int):
-                Row to start search from (see also from_cell)
-            start_col (int):
-                Column to start search from (see also from_cell)
-            from_cell (Cell):
-                Start the search from this cell, overriding start_row and start_col
-
-        Returns:
-            (cell) the openpyxl cell containing the text.
-        """
-        if isinstance(from_cell, opx.cell.Cell):  # Override start_row and start_col
-            start_row = from_cell.row
-            start_col = from_cell.column
-        for ix in range(start_row, self.sheet.max_row + 1):  # Loop over rows
-            for iy in range(start_col, self.sheet.max_column + 1):  # Loop over columns
-                cell = self.sheet.cell(row=ix, column=iy)
-                if str(cell.value).strip() == text[0].strip():  # First test matches
-                    for iz, text in enumerate(text[1:]):  # Loop over next tests
-                        cell2 = self.sheet.cell(row=ix + iz + 1, column=iy)  # look at rows down
-                        if str(cell2.value).strip() != text[0].strip():  # If test doesn't match, break out of tests
-                            break
-                    else:  # Didn't break out of tests, so return cell found as all tests match
-                        return cell
-                    if len(text) != 1:  # If multiple tests then one of them failed, so carry on looking
-                        continue
-                    return cell  # One test and it amtched so return cell
-        return None
-
-    def is_non_blank(self, cell):
-        """Return True if cell is not blank."""
-        cell = cell.value
-        try:
-            cell = str(cell).strip()
-        except (TypeError, ValueError):
-            raise RuntimeError("Oops, found a cell that didn't want to be a string!")
-        return cell != ""
-
-    def respond(self):
-        """Create a stream for the current workbook."""
-        response = HttpResponse(
-            content=save_virtual_workbook(self.workbook),
-            content_type="application/vnd.openxmlformats-officedocument.spreadsheetml.sheet",
-        )
-        response["Content-Disposition"] = f"attachment; filename={self.get_name()}"
-        return response
-
-    def as_file(self, dirname):
-        """Save the workbook to a particular path."""
-        if not os.path.exists(dirname):
-            os.makedirs(dirname, exist_ok=True)
-        filename = os.path.join(dirname, self.get_name())
-        self.workbook.save(filename)
-        return filename
-
-    @abstractmethod
-    def fill_in(self, *args, **kwargs):
-        """Fill in a spreadsheet from some data sources."""
-        raise NotImplementedError("fil_in needs to be implemented in concrete subclasses.")
-
-
-class Spreadsheet(BaseSpreadsheet):
-    """Class to handle working with Module Marksheets using openpyxl."""
-
-    def __init__(self, filename, blank=False):
-        """Create the spreadsheet object and initialise if as a marksheet."""
-        super().__init__(filename, blank)
-        if not blank:
-            self.sids = self.find_sid_cells()
-        else:
-            self.sids = None
-        self.mod = f"{config.SUBJECT_PREFIX}LXXX"
-        self.components = self.get_components()
-
-    @property
-    def first_row(self):
-        """Return the first row which has student IDs."""
-        sidcell = self.search(str(list(self.sids.keys())[0]))
-        if sidcell is None:
-            raise RuntimeError("Can't find the first student.")
-        return sidcell.row
-
-    @property
-    def module_code(self):
-        """Return the module code for this marksheet."""
-        try:
-            ret = str(self.search("Module Code:").right.value).replace(" ", "")
-            if ret.endswith(")"):
-                return ret[:-4]
-            return ret
-        except ValueError:
-            raise RuntimeError("Uploaded Workbook is missing a module code!")
-
-    @property
-    def module_exam_code(self):
-        """Return the module exam code."""
-        try:
-            return int(self.search("Module Exam Code:").right.value).replace(" ", "")
-        except ValueError:
-            pass
-        try:
-            ret = str(self.search("Module Code:").right.value).replace(" ", "")
-            if ret.endswith(")"):
-                return int(ret[-3:-1])
-            else:
-                return 1
-        except ValueError:
-            raise RuntimeError("Uploaded Workbook is missing a module exam code!")
-
-    @property
-    def module_title(self):
-        """Return the module title."""
-        try:
-            return str(self.search("Module Title:").right.value).strip()
-        except ValueError:
-            raise RuntimeError("Uploaded Workbook is missing a module title!")
-
-    @property
-    def student_names(self):
-        """Return the student names."""
-        cell = self.search("Name")
-        if cell is None:
-            raise RuntimeError("Unable to locate the names of the students - no cell containing 'Name'?")
-        names = []
-        c = cell.col_idx
-        ix = self.first_row
-        for iy in range(ix, ix + len(self.sids)):
-            names.append(str(self.sheet.cell(column=c, row=iy).value))
-        return names
-
-    @property
-    def student_numbers(self):
-        """Return the student numbers."""
-        if self.sids is None:
-            self.sids = self.find_sid_cells()
-        return self.sids
-
-    @property
-    def student_programmes(self):
-        """Return the student programmes."""
-        cell = self.search("Programme")
-        if cell is None:
-            raise RuntimeError("Unable to locate the Programmes of the students - no cell 'Programme'")
-        names = []
-        c = cell.col_idx
-        ix = self.first_row
-        for iy in range(ix, ix + len(self.sids)):
-            names.append(str(self.sheet.cell(column=c, row=iy).value))
-        return names
-
-    @property
-    def student_status(self):
-        """Return the student status records."""
-        cell = self.search("Status")
-        if cell is None:
-            raise RuntimeError("Unable to locate the Status fields of the students - no cell 'Status'?")
-        names = []
-        c = cell.col_idx
-        ix = self.first_row
-        for iy in range(ix, ix + len(self.sids)):
-            names.append(str(self.sheet.cell(column=c, row=iy).value))
-        return names
-
-    @property
-    def student_marks(self):
-        """Return the student total marks."""
-        cell = self.search("Total", "%")
-        if cell is None:
-            raise RuntimeError("Unable to locate the total score fields of the students- no cell 'Total'?")
-        names = []
-        c = cell.col_idx
-        ix = self.first_row
-        for iy in range(ix, ix + len(self.sids)):
-            names.append(str(self.sheet.cell(column=c, row=iy).value))
-        return names
-
-    @property
-    def student_mark_codes(self):
-        """Return an iterator of tuples of (student mark,code).
-
-        mark will either be a float or the string "AB".
-        code will either be "", "v-code" or "c-code".
-
-        Handles both new and old spreadsheets.
-        """
-        cell = self.search("Code")
-        codes = []
-        marks = []
-
-        if cell is not None:
-            c = cell.col_idx
-            ix = self.first_row
-            for iy in range(ix, ix + len(self.sids)):
-                codes.append(str(self.sheet.cell(column=c, row=iy).value).upper())
-                if codes[-1] == "NONE":
-                    codes[-1] = ""
-            for ix, mk in enumerate(self.student_marks):
-                try:
-                    marks.append(float(mk))
-                except ValueError:
-                    if mk is None or str(mk) == "None":
-                        marks.append(np.NaN)
-                    elif str(mk).strip().startswith("AB"):
-                        marks.append("AB")
-                        codes[ix] += "AB"
-                    else:
-                        raise RuntimeError(
-                            "New Style nmarksheets should only have numbers of AB in the Total column! {} ({})".format(
-                                mk, type(mk)
-                            )
-                        )
-            return list(zip(marks, codes))
-        else:
-            for mk, cmnt in zip(self.student_marks, self.student_comments):
-                try:
-                    marks.append(float(mk))
-                    if cmnt.strip().lower() == "v":
-                        codes.append("V")
-                    elif cmnt.strip().lower() == "c":
-                        codes.append("C")
-                    else:
-                        codes.append("")
-                except ValueError:
-                    if str(mk).strip().upper().startswith("AB"):
-                        marks.append("AB")
-                        codes.append("")
-                    elif re.compile(r"\d+v").match(str(mk).lower().strip()) or cmnt.strip().lower() == "v":
-                        codes.append("V")
-                        res = re.compile(r"(\d+)v?").match(str(mk).lower().strip())
-                        marks.append(float(res.group(1)))
-                    elif re.compile(r"\d+c").match(str(mk).lower().strip()) or cmnt.strip().lower() == "v":
-                        codes.append("C")
-                        res = re.compile(r"(\d+)v?").match(str(mk).lower().strip())
-                        marks.append(float(res.group(1)))
-                    else:
-                        raise RuntimeError(f"Unable to interpret mark and code {mk} {cmnt}")
-            return zip(marks, codes)
-
-    @property
-    def student_comments(self):
-        """Return the comments."""
-        for label in ["Moderated", "Comment"]:
-            cell = self.search(label)
-            if cell is not None:
-                break
-        else:
-            raise RuntimeError("Unable to locate the comments column of the students - no cell 'Moderated'?")
-        names = []
-        c = cell.col_idx
-        ix = self.first_row
-        for iy in range(ix, ix + len(self.sids)):
-            names.append(str(self.sheet.cell(column=c, row=iy).value))
-        return names
-
-    @property
-    def coursework_marks(self):
-        """Return the coursework marks - where there is a component called Coursework."""
-        try:
-            cell = self.search("Course")
-        except (ValueError, TypeError):
-            return np.ones(len(self.sids)) * np.NaN
-        if cell is None:
-            return np.ones(len(self.sids)) * np.NaN
-        names = []
-        c = cell.col_idx
-        ix = self.first_row
-        for iy in range(ix, ix + len(self.sids)):
-            names.append(str(self.sheet.cell(column=c, row=iy).value))
-        return names
-
-    @property
-    def section_A_marks(self):
-        """Find the marks in a Section A."""
-        A_total = 0.4
-        try:
-            cell = self.search("Section/Question:  ")
-            col_idx = []
-            A_total = 0.0
-            for col in range(cell.col_idx, cell.col_idx + 15):
-                if str(self.sheet.cell(column=col, row=cell.row).value).upper().strip() == "A":
-                    col_idx.append(col)
-                    try:
-                        A_total += float(self.sheet.cell(column=col, row=cell.row + 2).value) / 100.0
-                    except (ValueError, TypeError, AttributeError):
-                        pass
-        except (ValueError, TypeError):
-            return np.ones(len(self.sids)) * np.NaN
-        if cell is None or not len(col_idx):
-            return np.ones(len(self.sids)) * np.NaN
-        names = []
-        ix = self.first_row
-        for iy in range(ix, ix + len(self.sids)):
-            A_mark = 0
-            for col in col_idx:
-                v = self.sheet.cell(column=col, row=iy).value
-                if v is not None:
-                    try:
-                        A_mark += float(v) / A_total
-                    except (ValueError, TypeError, ZeroDivisionError):
-                        pass
-                names.append(str(A_mark))
-        return names
-
-    @property
-    def entries(self):
-        """Return all the entries for this marksheet."""
-        for record in zip(
-            self.student_names,
-            self.student_numbers,
-            self.student_programmes,
-            self.student_status,
-            self.student_mark_codes,
-            self.coursework_marks,
-            self.section_A_marks,
-            self.student_comments,
-        ):
-            yield {
-                k: v
-                for k, v in zip(
-                    ["name", "number", "programme", "status", "mark", "coursework", "section_A", "comment"], record
-                )
-            }
-
-    def get_name(self):
-        """Module name is the spreadsheet name."""
-        return f"{self.mod}.xlsx"
-
-    def is_sid(self, cell):
-        """Return true if cell contents looks like a student ID."""
-        cell = cell.value
-        try:
-            cell = int(cell)
-        except (TypeError, ValueError):
-            return False
-        return 200000000 < cell < 210000000
-
-    def is_mark(self, cell):
-        """Return True for cells that contain numbers between 0 and 100."""
-        cell = cell.value
-        try:
-            cell = float(cell)
-        except (TypeError, ValueError):
-            return False
-        return 0 <= cell <= 100
-
-    def get_components(self):
-        """Return a dictionary of component:cell."""
-        ret = dict()
-        cell = self.search("Section/Question:  ")
-        start_idx = cell.col_idx + 2
-        row = cell.row + 1
-        for col in range(start_idx, start_idx + 15):
-            name = str(self.sheet.cell(column=col, row=row).value).strip()
-            value = self.sheet.cell(column=col, row=row)
-            if name.upper() == "NONE":
-                break
-            ret[name] = value
-        return ret
-
-    def find_sid_cells(self):
-        """Return a list of cells containing student IDs."""
-        sidcell = self.search("SID")
-        if sidcell is None:
-            raise RuntimeError(
-                "Uploaded Spreadsheet was not a module marksheet - could not find the Student ID Column."
-            )
-        c = sidcell.col_idx
-        for ix in range(sidcell.row, self.sheet.max_row + 1):
-            if self.is_sid(self.sheet.cell(row=ix, column=c)):
-                break
-        else:
-            raise RuntimeError("Fell off the end of the spreadsheet before finding any student IDs!")
-        sids = {}
-        for ix in range(ix, self.sheet.max_row + 1):
-            if self.is_sid(self.sheet.cell(row=ix, column=c)):
-                cell = self.sheet.cell(row=ix, column=c)
-                sids[int(cell.value)] = cell
-            else:
-                break
-        return sids
-
-    def get_comp_mark(self, component, student):
-        """Return the mark in the spreadsheet for the component and student."""
-        sid = student.number
-        comp = component.header
-        try:
-            row = self.sids[sid].row
-        except IndexError:
-            raise ValueError(f"Cannot ind a student {student} in the spreadsheet!")
-        try:
-            col = self.components[comp].col_idx
-        except IndexError:
-            raise ValueError(
-                f"Cannot find a column for component {component} - the spreadsheet must"
-                + " match the website's list of module components."
-            )
-        return self.sheet.cell(row=row, column=col).value
-
-    def fill_in(self, *args, **kwargs):
-        """Fill in details from a module."""
-        module = args[0]
-        entries = kwargs.get("entries", None)
-
-        # Iterate over all worksheets in the template
-        for sheet in self.workbook.sheetnames:
-            self.sheet = self.workbook[sheet]
-
-            # fill in all cells from module attributes
-            for ix in range(1, self.sheet.max_row + 1):  # Loop over rows
-                for iy in range(1, self.sheet.max_column + 1):  # Loop over columns
-                    cell = self.sheet.cell(row=ix, column=iy)
-                    if str(cell.value).startswith("self."):
-                        sub_value(cell, module)
-
-            # Now fill in components
-            mh = 0
-            component_columns = {}
-            for c, ix in zip(module.VITALS.all(), range(5, 5 + module.VITALS.count())):
-                component_columns[c] = (ix, c.name)
-                cell = self.sheet.cell(row=11, column=ix)
-                cell.value = c.name
-                mh = max(len(c.name), mh)
-                if len(c.name) > 2:
-                    alignment = cell.alignment.copy(text_rotation=90)
-                    cell.alignment = alignment
-                else:
-                    alignment = cell.alignment.copy(text_rotation=0)
-                    cell.alignment = alignment
-                cell = self.sheet.cell(row=12, column=ix)
-                cell.value = "P/F"
-                cell = self.sheet.cell(row=13, column=ix)
-                cell.value = 1.0
-            if mh > 2:
-                self.sheet.row_dimensions[11].height = 6.5 * mh
-
-            # Now fill in students
-            cell = self.search("V/C")
-            if entries is None:
-                entries = module.student_enrollments.prefetch_related("student", "student__vital_results").order_by(
-                    "student"
-                )
-            elif isinstance(entries, dict):
-                entries = (
-                    module.student_enrollments.filter(**entries)
-                    .prefetch_related("student", "student__vital_results")
-                    .order_by("student")
-                )
-            else:
-                entries = (
-                    module.student_enrollments.filter(entries)
-                    .prefetch_related("student", "student__vital_results")
-                    .order_by("student")
-                )
-
-            for ix, ent in enumerate(entries):
-                row = ix + 16
-                self.sheet.cell(row=row, column=1).value = ent.student.display_name
-                self.sheet.cell(row=row, column=2).value = ent.student.programme.name
-                self.sheet.cell(row=row, column=3).value = ent.student.number
-                self.sheet.cell(row=row, column=4).value = ent.status.code
-                for _, (comp_col, mtype) in component_columns.items():
-                    mks = ent.student.vital_results.filter(vital__name=mtype)
-                    comp_mark = mks.count() > 0 and mks.last().passed
-                    self.sheet.cell(row=row, column=comp_col).value = "P" if comp_mark else ""
-
-            # Now remove excess rows
-            if ix + 17 < 275:
-                self.sheet.delete_rows(ix + 17, 258 - ix)
-                last_row = 23 + ix
-                # rewrite formulae
-                for r in range(last_row + 1, last_row + 6):
-                    for c in range(5, 20):
-                        cell = self.sheet.cell(column=c, row=r)
-                        if isinstance(cell.value, str):
-                            cell.value = cell.value.replace("281", str(last_row))
-                            cell.value = cell.value.replace("285", str(last_row + 4))
-                cell = self.sheet.cell(column=3, row=7)
-                cell.value = cell.value.replace("285", str(last_row + 4))
-
-            self.sheet.title = module.code
-            self.mod = module.code
-        self.sheet = self.workbook[self.workbook.sheetnames[0]]
-
-
-class TutorReportSheet(BaseSpreadsheet):
-<<<<<<< HEAD
-=======
-
->>>>>>> a29b9233
-    """Spreadsheet for the Tutor report."""
-
-    def __init__(self, filename, blank=False, tutor=None, tests_class=None, vitals_class=None):
-        """Create the spreadsheet object or load from disk."""
-        super().__init__(filename, blank)
-        self.vitals_sheet = self.workbook[self.workbook.sheetnames[1]]
-        self.tests_sheet = self.workbook[self.workbook.sheetnames[0]]
-        self.tutor = tutor
-        self.Test = tests_class
-        self.VITAL = vitals_class
-        self.sidmap = []
-        self.namemap = []
-        if self.tutor:
-            if self.Test is None:
-<<<<<<< HEAD
-                self.Test = self.tutor.tests.model
-            if self.VITAL is None:
-                self.VITAL = self.tutor.VITALS.model
-=======
-                self.Test=self.tutor.tests.model
-            if self.VITAL is None:
-                self.VITAL=self.tutor.VITALS.model
->>>>>>> a29b9233
-            self.enter_student_details()
-            self.enter_test_names()
-            self.enter_vtials_names()
-            self.enter_test_results()
-            self.enter_test_attempts()
-            self.enter_vital_results()
-
-    def get_name(self):
-        """Use Tutor initials as name."""
-        return f"{self.tutor.initials}.xlsx"
-
-    def _fill_in_details(self, working_cell):
-        """Complete student name, programme and SID entries."""
-        sidmap = {}
-        for student in self.tutor.tutees.all().order_by("last_name", "first_name"):
-            working_cell.value = f"{student.last_name}, {student.first_name}"
-            working_cell.right.value = f"{student.programme.name}"
-            working_cell.right.right.value = f"{student.number}"
-            sidmap[student.number] = working_cell.row
-            working_cell = working_cell.down
-        self.sidmap.append(sidmap)
-
-    def enter_student_details(self):
-        """Use tutor to build a list of student details and enter into spreadsheet."""
-        self.sheet = self.tests_sheet
-        working_cell = self.search("Student Name").down
-        self._fill_in_details(working_cell)
-        working_cell = self.search("Student Name", from_cell=working_cell).down
-        self._fill_in_details(working_cell)
-        self.sheet = self.vitals_sheet
-        working_cell = self.search("Student Name").down
-        self._fill_in_details(working_cell)
-
-    def _enter_names(self, cell, names, counts):
-        """Fill in a bunch of test/vital names with merged modules."""
-        start = cell
-        namemap = {}
-        for thing in names:
-            cell.value = f"{shorten(thing.name,30)}"
-            alignment = cell.alignment.copy(text_rotation=90)
-            cell.alignment = alignment
-            namemap[thing.pk] = cell.column
-            cell = cell.right
-        cell = start.up
-        self.namemap.append(namemap)
-        for module, number in counts.items():
-            self.sheet.merge_cells(
-                start_row=cell.row, start_column=cell.column, end_row=cell.row, end_column=cell.column + number - 1
-            )
-            cell.value = module
-            cell = cell.move(delta_column=number)
-
-    def enter_test_names(self):
-        """Enter all of the test names."""
-        if self.Test is None:
-            return
-        tests = self.Test.objects.filter(results__user__apt=self.tutor).distinct().order_by("module", "name")
-        counts = {}
-        for test in tests:
-            counts[test.module.code] = tests.filter(module=test.module).count()
-        self.sheet = self.tests_sheet
-        cell = self.search("SID").right
-        self._enter_names(cell, tests, counts)
-        cell = self.search("SID", from_cell=cell.left.down).right
-        self._enter_names(cell, tests, counts)
-
-    def enter_vtials_names(self):
-        """Enter the names of the VITALs into the second sheet."""
-        if self.VITAL is None:
-            return
-        vitals = self.VITAL.objects.filter(student_results__user__apt=self.tutor).distinct().order_by("module", "name")
-        counts = {}
-        for vital in vitals:
-            counts[vital.module.code] = vitals.filter(module=vital.module).count()
-        self.sheet = self.vitals_sheet
-        cell = self.search("SID").right
-        self._enter_names(cell, vitals, counts)
-
-    def enter_test_results(self):
-        """Enter the test scores into the spreadsheet."""
-        self.sheet = self.tests_sheet
-        for sid, row in self.sidmap[0].items():
-            student = self.tutor.tutees.get(number=sid)
-            for test_score in student.test_results.all():
-                column = self.namemap[0][test_score.test.pk]
-                cell = self.sheet.cell(row=row, column=column)
-                cell.value = test_score.score
-                cell.fill = green_fill if test_score.passed else red_fill
-
-    def enter_test_attempts(self):
-        """Enter the test scores into the spreadsheet."""
-        self.sheet = self.tests_sheet
-        for sid, row in self.sidmap[1].items():
-            student = self.tutor.tutees.get(number=sid)
-            for test_score in student.test_results.all():
-<<<<<<< HEAD
-                attempts = test_score.attempts.count()
-=======
-                attempts=test_score.attempts.count()
->>>>>>> a29b9233
-                column = self.namemap[1][test_score.test.pk]
-                cell = self.sheet.cell(row=row, column=column)
-                cell.value = attempts
-                if test_score.passed:
-<<<<<<< HEAD
-                    cell.fill = green_fill if attempts < 2 else yellow_fill
-                else:
-                    cell.fill = blue_fill if attempts < 2 else red_fill
-=======
-                    cell.fill = green_fill if attempts<2 else yellow_fill
-                else:
-                    cell.fill = blue_fill if attempts<2 else red_fill
->>>>>>> a29b9233
-
-    def enter_vital_results(self):
-        """Enter the test scores into the spreadsheet."""
-        self.sheet = self.vitals_sheet
-        for sid, row in self.sidmap[2].items():
-            student = self.tutor.tutees.get(number=sid)
-            for vital_result in student.vital_results.all():
-                column = self.namemap[2][vital_result.vital.pk]
-                cell = self.sheet.cell(row=row, column=column)
-<<<<<<< HEAD
-                cell.value = "P" if vital_result.passed else "F"
-=======
-                cell.value="P" if vital_result.passed else "F"
->>>>>>> a29b9233
-                cell.fill = green_fill if vital_result.passed else red_fill
+"""Spreadsheet class is used to make Physics and Astronomy Marksheets."""
+
+# Python imports
+from abc import abstractmethod
+import os
+import re
+from abc import abstractmethod
+from tempfile import NamedTemporaryFile
+from textwrap import shorten
+
+# Django imports
+from constance import config
+from django.db.models import Count
+from django.http import HttpResponse
+
+# external imports
+import numpy as np
+import openpyxl as opx
+from openpyxl.styles import PatternFill
+
+# Set up some fill colours
+
+red_fill = PatternFill(patternType="solid", start_color="FF0000")
+green_fill = PatternFill(patternType="solid", start_color="00FF00")
+blue_fill = PatternFill(patternType="solid", start_color="0000FF")
+yellow_fill = PatternFill(patternType="solid", start_color="FFFF00")
+
+##### Monkeypatch navigation properties into Cell ################
+
+
+def _left(self):
+    """Monkey Patch property of Cell for the cell to the left."""
+    ws = self.parent
+    if self.column == 1:
+        raise ValueError("Already at column 1 ! Cannot move left")
+    return ws.cell(row=self.row, column=self.column - 1)
+
+
+setattr(opx.cell.Cell, "left", property(fget=_left))
+
+
+def _right(self):
+    """Monkey Patch property of Cell for the cell to the right."""
+    ws = self.parent
+    if self.column == ws.max_column:
+        raise ValueError("Already at last column ! Cannot move right")
+    return ws.cell(row=self.row, column=self.column + 1)
+
+
+setattr(opx.cell.Cell, "right", property(fget=_right))
+
+
+def _up(self):
+    """Monkey Patch property of Cell for the cell to the left."""
+    ws = self.parent
+    if self.row == 1:
+        raise ValueError("Already at top row ! Cannot move up")
+    return ws.cell(row=self.row - 1, column=self.column)
+
+
+setattr(opx.cell.Cell, "up", property(fget=_up))
+
+
+def _down(self):
+    """Monkey Patch property of Cell for the cell to the left."""
+    ws = self.parent
+    if self.row == ws.max_row:
+        raise ValueError("Already at bottom row ! Cannot move down")
+    return ws.cell(row=self.row + 1, column=self.column)
+
+
+setattr(opx.cell.Cell, "down", property(fget=_down))
+
+
+def _move(self, delta_row=0, delta_column=0):
+    """Return trhe cell that is at the specified relative position to this cell."""
+    ws = self.parent
+    nr = self.row + delta_row
+    nc = self.column + delta_column
+    if not 1 <= nr <= ws.max_row:
+        raise ValueError("Attempted to navigate to a row that is off the worksaheet")
+    if not 1 <= nc <= ws.max_column:
+        raise ValueError("Attempted to navigate to a column that is off the worksheet.")
+    return ws.cell(row=nr, column=nc)
+
+
+setattr(opx.cell.Cell, "move", _move)
+####################################################################
+
+
+def save_virtual_workbook(wb):
+    """Get workbook to string.
+
+    Args:
+        wb (openpyxl.Workbook): Spreadsheet to save
+
+    Returns:
+        (bytes):
+            Byte string representeation of xlsx file.
+
+    Notes:
+        This is a replacement for the deprecated meothd from openpyxl.writer.excel of the same name.
+    """
+    with NamedTemporaryFile() as tmp:
+        tmp.close()  # with statement opened tmp, close it so wb.save can open it
+        wb.save(tmp.name)
+        with open(tmp.name, "rb") as f:
+            f.seek(0)  # probably not needed anymore
+            new_file_object = f.read()
+    return new_file_object
+
+
+def sub_value(cell, module):
+    """Use a cell value of te form self.attr.attr|format to replace it with a number."""
+    parts = str(cell.value).split("|")
+    if len(parts) == 1:
+        parts.append("0")
+    root = module
+    for attr in parts[0].split(".")[1:]:
+        root = getattr(root, attr)
+    if not isinstance(root, (str, float, int)):
+        root = str(root)
+    cell.value = root
+    if isinstance(root, (int, float)):
+        cell.data_type = "n"
+    else:
+        cell.data_type = "s"
+    cell.number_format = parts[1]
+
+
+class BaseSpreadsheet:
+
+    """Base class for manipulating spreadsheets."""
+
+    def __init__(self, filename, blank=False):
+        """Create the spreadsheet object or load from disk."""
+        self.workbook = opx.load_workbook(filename, data_only=not blank)
+        self.sheet = self.workbook[self.workbook.sheetnames[0]]
+        self.errors = []
+
+    @abstractmethod
+    def get_name(self):
+        """Return a string representing the name of trhis spreadhseet."""
+        raise NotImplementedError("Must provide a get_name method")
+
+    def search(self, *text, start_row=1, start_col=1, from_cell=None):
+        """Search for text in the current worksheet.
+
+        Args:
+            text  (string): Cell contents to locate.
+
+        Keyword Arguments:
+            start_row (int):
+                Row to start search from (see also from_cell)
+            start_col (int):
+                Column to start search from (see also from_cell)
+            from_cell (Cell):
+                Start the search from this cell, overriding start_row and start_col
+
+        Returns:
+            (cell) the openpyxl cell containing the text.
+        """
+        if isinstance(from_cell, opx.cell.Cell):  # Override start_row and start_col
+            start_row = from_cell.row
+            start_col = from_cell.column
+        for ix in range(start_row, self.sheet.max_row + 1):  # Loop over rows
+            for iy in range(start_col, self.sheet.max_column + 1):  # Loop over columns
+                cell = self.sheet.cell(row=ix, column=iy)
+                if str(cell.value).strip() == text[0].strip():  # First test matches
+                    for iz, text in enumerate(text[1:]):  # Loop over next tests
+                        cell2 = self.sheet.cell(row=ix + iz + 1, column=iy)  # look at rows down
+                        if str(cell2.value).strip() != text[0].strip():  # If test doesn't match, break out of tests
+                            break
+                    else:  # Didn't break out of tests, so return cell found as all tests match
+                        return cell
+                    if len(text) != 1:  # If multiple tests then one of them failed, so carry on looking
+                        continue
+                    return cell  # One test and it amtched so return cell
+        return None
+
+    def is_non_blank(self, cell):
+        """Return True if cell is not blank."""
+        cell = cell.value
+        try:
+            cell = str(cell).strip()
+        except (TypeError, ValueError):
+            raise RuntimeError("Oops, found a cell that didn't want to be a string!")
+        return cell != ""
+
+    def respond(self):
+        """Create a stream for the current workbook."""
+        response = HttpResponse(
+            content=save_virtual_workbook(self.workbook),
+            content_type="application/vnd.openxmlformats-officedocument.spreadsheetml.sheet",
+        )
+        response["Content-Disposition"] = f"attachment; filename={self.get_name()}"
+        return response
+
+    def as_file(self, dirname):
+        """Save the workbook to a particular path."""
+        if not os.path.exists(dirname):
+            os.makedirs(dirname, exist_ok=True)
+        filename = os.path.join(dirname, self.get_name())
+        self.workbook.save(filename)
+        return filename
+
+    @abstractmethod
+    def fill_in(self, *args, **kwargs):
+        """Fill in a spreadsheet from some data sources."""
+        raise NotImplementedError("fil_in needs to be implemented in concrete subclasses.")
+
+
+class Spreadsheet(BaseSpreadsheet):
+    """Class to handle working with Module Marksheets using openpyxl."""
+
+    def __init__(self, filename, blank=False):
+        """Create the spreadsheet object and initialise if as a marksheet."""
+        super().__init__(filename, blank)
+        if not blank:
+            self.sids = self.find_sid_cells()
+        else:
+            self.sids = None
+        self.mod = f"{config.SUBJECT_PREFIX}LXXX"
+        self.components = self.get_components()
+
+    @property
+    def first_row(self):
+        """Return the first row which has student IDs."""
+        sidcell = self.search(str(list(self.sids.keys())[0]))
+        if sidcell is None:
+            raise RuntimeError("Can't find the first student.")
+        return sidcell.row
+
+    @property
+    def module_code(self):
+        """Return the module code for this marksheet."""
+        try:
+            ret = str(self.search("Module Code:").right.value).replace(" ", "")
+            if ret.endswith(")"):
+                return ret[:-4]
+            return ret
+        except ValueError:
+            raise RuntimeError("Uploaded Workbook is missing a module code!")
+
+    @property
+    def module_exam_code(self):
+        """Return the module exam code."""
+        try:
+            return int(self.search("Module Exam Code:").right.value).replace(" ", "")
+        except ValueError:
+            pass
+        try:
+            ret = str(self.search("Module Code:").right.value).replace(" ", "")
+            if ret.endswith(")"):
+                return int(ret[-3:-1])
+            else:
+                return 1
+        except ValueError:
+            raise RuntimeError("Uploaded Workbook is missing a module exam code!")
+
+    @property
+    def module_title(self):
+        """Return the module title."""
+        try:
+            return str(self.search("Module Title:").right.value).strip()
+        except ValueError:
+            raise RuntimeError("Uploaded Workbook is missing a module title!")
+
+    @property
+    def student_names(self):
+        """Return the student names."""
+        cell = self.search("Name")
+        if cell is None:
+            raise RuntimeError("Unable to locate the names of the students - no cell containing 'Name'?")
+        names = []
+        c = cell.col_idx
+        ix = self.first_row
+        for iy in range(ix, ix + len(self.sids)):
+            names.append(str(self.sheet.cell(column=c, row=iy).value))
+        return names
+
+    @property
+    def student_numbers(self):
+        """Return the student numbers."""
+        if self.sids is None:
+            self.sids = self.find_sid_cells()
+        return self.sids
+
+    @property
+    def student_programmes(self):
+        """Return the student programmes."""
+        cell = self.search("Programme")
+        if cell is None:
+            raise RuntimeError("Unable to locate the Programmes of the students - no cell 'Programme'")
+        names = []
+        c = cell.col_idx
+        ix = self.first_row
+        for iy in range(ix, ix + len(self.sids)):
+            names.append(str(self.sheet.cell(column=c, row=iy).value))
+        return names
+
+    @property
+    def student_status(self):
+        """Return the student status records."""
+        cell = self.search("Status")
+        if cell is None:
+            raise RuntimeError("Unable to locate the Status fields of the students - no cell 'Status'?")
+        names = []
+        c = cell.col_idx
+        ix = self.first_row
+        for iy in range(ix, ix + len(self.sids)):
+            names.append(str(self.sheet.cell(column=c, row=iy).value))
+        return names
+
+    @property
+    def student_marks(self):
+        """Return the student total marks."""
+        cell = self.search("Total", "%")
+        if cell is None:
+            raise RuntimeError("Unable to locate the total score fields of the students- no cell 'Total'?")
+        names = []
+        c = cell.col_idx
+        ix = self.first_row
+        for iy in range(ix, ix + len(self.sids)):
+            names.append(str(self.sheet.cell(column=c, row=iy).value))
+        return names
+
+    @property
+    def student_mark_codes(self):
+        """Return an iterator of tuples of (student mark,code).
+
+        mark will either be a float or the string "AB".
+        code will either be "", "v-code" or "c-code".
+
+        Handles both new and old spreadsheets.
+        """
+        cell = self.search("Code")
+        codes = []
+        marks = []
+
+        if cell is not None:
+            c = cell.col_idx
+            ix = self.first_row
+            for iy in range(ix, ix + len(self.sids)):
+                codes.append(str(self.sheet.cell(column=c, row=iy).value).upper())
+                if codes[-1] == "NONE":
+                    codes[-1] = ""
+            for ix, mk in enumerate(self.student_marks):
+                try:
+                    marks.append(float(mk))
+                except ValueError:
+                    if mk is None or str(mk) == "None":
+                        marks.append(np.NaN)
+                    elif str(mk).strip().startswith("AB"):
+                        marks.append("AB")
+                        codes[ix] += "AB"
+                    else:
+                        raise RuntimeError(
+                            "New Style nmarksheets should only have numbers of AB in the Total column! {} ({})".format(
+                                mk, type(mk)
+                            )
+                        )
+            return list(zip(marks, codes))
+        else:
+            for mk, cmnt in zip(self.student_marks, self.student_comments):
+                try:
+                    marks.append(float(mk))
+                    if cmnt.strip().lower() == "v":
+                        codes.append("V")
+                    elif cmnt.strip().lower() == "c":
+                        codes.append("C")
+                    else:
+                        codes.append("")
+                except ValueError:
+                    if str(mk).strip().upper().startswith("AB"):
+                        marks.append("AB")
+                        codes.append("")
+                    elif re.compile(r"\d+v").match(str(mk).lower().strip()) or cmnt.strip().lower() == "v":
+                        codes.append("V")
+                        res = re.compile(r"(\d+)v?").match(str(mk).lower().strip())
+                        marks.append(float(res.group(1)))
+                    elif re.compile(r"\d+c").match(str(mk).lower().strip()) or cmnt.strip().lower() == "v":
+                        codes.append("C")
+                        res = re.compile(r"(\d+)v?").match(str(mk).lower().strip())
+                        marks.append(float(res.group(1)))
+                    else:
+                        raise RuntimeError(f"Unable to interpret mark and code {mk} {cmnt}")
+            return zip(marks, codes)
+
+    @property
+    def student_comments(self):
+        """Return the comments."""
+        for label in ["Moderated", "Comment"]:
+            cell = self.search(label)
+            if cell is not None:
+                break
+        else:
+            raise RuntimeError("Unable to locate the comments column of the students - no cell 'Moderated'?")
+        names = []
+        c = cell.col_idx
+        ix = self.first_row
+        for iy in range(ix, ix + len(self.sids)):
+            names.append(str(self.sheet.cell(column=c, row=iy).value))
+        return names
+
+    @property
+    def coursework_marks(self):
+        """Return the coursework marks - where there is a component called Coursework."""
+        try:
+            cell = self.search("Course")
+        except (ValueError, TypeError):
+            return np.ones(len(self.sids)) * np.NaN
+        if cell is None:
+            return np.ones(len(self.sids)) * np.NaN
+        names = []
+        c = cell.col_idx
+        ix = self.first_row
+        for iy in range(ix, ix + len(self.sids)):
+            names.append(str(self.sheet.cell(column=c, row=iy).value))
+        return names
+
+    @property
+    def section_A_marks(self):
+        """Find the marks in a Section A."""
+        A_total = 0.4
+        try:
+            cell = self.search("Section/Question:  ")
+            col_idx = []
+            A_total = 0.0
+            for col in range(cell.col_idx, cell.col_idx + 15):
+                if str(self.sheet.cell(column=col, row=cell.row).value).upper().strip() == "A":
+                    col_idx.append(col)
+                    try:
+                        A_total += float(self.sheet.cell(column=col, row=cell.row + 2).value) / 100.0
+                    except (ValueError, TypeError, AttributeError):
+                        pass
+        except (ValueError, TypeError):
+            return np.ones(len(self.sids)) * np.NaN
+        if cell is None or not len(col_idx):
+            return np.ones(len(self.sids)) * np.NaN
+        names = []
+        ix = self.first_row
+        for iy in range(ix, ix + len(self.sids)):
+            A_mark = 0
+            for col in col_idx:
+                v = self.sheet.cell(column=col, row=iy).value
+                if v is not None:
+                    try:
+                        A_mark += float(v) / A_total
+                    except (ValueError, TypeError, ZeroDivisionError):
+                        pass
+                names.append(str(A_mark))
+        return names
+
+    @property
+    def entries(self):
+        """Return all the entries for this marksheet."""
+        for record in zip(
+            self.student_names,
+            self.student_numbers,
+            self.student_programmes,
+            self.student_status,
+            self.student_mark_codes,
+            self.coursework_marks,
+            self.section_A_marks,
+            self.student_comments,
+        ):
+            yield {
+                k: v
+                for k, v in zip(
+                    ["name", "number", "programme", "status", "mark", "coursework", "section_A", "comment"], record
+                )
+            }
+
+    def get_name(self):
+        """Module name is the spreadsheet name."""
+        return f"{self.mod}.xlsx"
+
+    def is_sid(self, cell):
+        """Return true if cell contents looks like a student ID."""
+        cell = cell.value
+        try:
+            cell = int(cell)
+        except (TypeError, ValueError):
+            return False
+        return 200000000 < cell < 210000000
+
+    def is_mark(self, cell):
+        """Return True for cells that contain numbers between 0 and 100."""
+        cell = cell.value
+        try:
+            cell = float(cell)
+        except (TypeError, ValueError):
+            return False
+        return 0 <= cell <= 100
+
+    def get_components(self):
+        """Return a dictionary of component:cell."""
+        ret = dict()
+        cell = self.search("Section/Question:  ")
+        start_idx = cell.col_idx + 2
+        row = cell.row + 1
+        for col in range(start_idx, start_idx + 15):
+            name = str(self.sheet.cell(column=col, row=row).value).strip()
+            value = self.sheet.cell(column=col, row=row)
+            if name.upper() == "NONE":
+                break
+            ret[name] = value
+        return ret
+
+    def find_sid_cells(self):
+        """Return a list of cells containing student IDs."""
+        sidcell = self.search("SID")
+        if sidcell is None:
+            raise RuntimeError(
+                "Uploaded Spreadsheet was not a module marksheet - could not find the Student ID Column."
+            )
+        c = sidcell.col_idx
+        for ix in range(sidcell.row, self.sheet.max_row + 1):
+            if self.is_sid(self.sheet.cell(row=ix, column=c)):
+                break
+        else:
+            raise RuntimeError("Fell off the end of the spreadsheet before finding any student IDs!")
+        sids = {}
+        for ix in range(ix, self.sheet.max_row + 1):
+            if self.is_sid(self.sheet.cell(row=ix, column=c)):
+                cell = self.sheet.cell(row=ix, column=c)
+                sids[int(cell.value)] = cell
+            else:
+                break
+        return sids
+
+    def get_comp_mark(self, component, student):
+        """Return the mark in the spreadsheet for the component and student."""
+        sid = student.number
+        comp = component.header
+        try:
+            row = self.sids[sid].row
+        except IndexError:
+            raise ValueError(f"Cannot ind a student {student} in the spreadsheet!")
+        try:
+            col = self.components[comp].col_idx
+        except IndexError:
+            raise ValueError(
+                f"Cannot find a column for component {component} - the spreadsheet must"
+                + " match the website's list of module components."
+            )
+        return self.sheet.cell(row=row, column=col).value
+
+    def fill_in(self, *args, **kwargs):
+        """Fill in details from a module."""
+        module = args[0]
+        entries = kwargs.get("entries", None)
+
+        # Iterate over all worksheets in the template
+        for sheet in self.workbook.sheetnames:
+            self.sheet = self.workbook[sheet]
+
+            # fill in all cells from module attributes
+            for ix in range(1, self.sheet.max_row + 1):  # Loop over rows
+                for iy in range(1, self.sheet.max_column + 1):  # Loop over columns
+                    cell = self.sheet.cell(row=ix, column=iy)
+                    if str(cell.value).startswith("self."):
+                        sub_value(cell, module)
+
+            # Now fill in components
+            mh = 0
+            component_columns = {}
+            for c, ix in zip(module.VITALS.all(), range(5, 5 + module.VITALS.count())):
+                component_columns[c] = (ix, c.name)
+                cell = self.sheet.cell(row=11, column=ix)
+                cell.value = c.name
+                mh = max(len(c.name), mh)
+                if len(c.name) > 2:
+                    alignment = cell.alignment.copy(text_rotation=90)
+                    cell.alignment = alignment
+                else:
+                    alignment = cell.alignment.copy(text_rotation=0)
+                    cell.alignment = alignment
+                cell = self.sheet.cell(row=12, column=ix)
+                cell.value = "P/F"
+                cell = self.sheet.cell(row=13, column=ix)
+                cell.value = 1.0
+            if mh > 2:
+                self.sheet.row_dimensions[11].height = 6.5 * mh
+
+            # Now fill in students
+            cell = self.search("V/C")
+            if entries is None:
+                entries = module.student_enrollments.prefetch_related("student", "student__vital_results").order_by(
+                    "student"
+                )
+            elif isinstance(entries, dict):
+                entries = (
+                    module.student_enrollments.filter(**entries)
+                    .prefetch_related("student", "student__vital_results")
+                    .order_by("student")
+                )
+            else:
+                entries = (
+                    module.student_enrollments.filter(entries)
+                    .prefetch_related("student", "student__vital_results")
+                    .order_by("student")
+                )
+
+            for ix, ent in enumerate(entries):
+                row = ix + 16
+                self.sheet.cell(row=row, column=1).value = ent.student.display_name
+                self.sheet.cell(row=row, column=2).value = ent.student.programme.name
+                self.sheet.cell(row=row, column=3).value = ent.student.number
+                self.sheet.cell(row=row, column=4).value = ent.status.code
+                for _, (comp_col, mtype) in component_columns.items():
+                    mks = ent.student.vital_results.filter(vital__name=mtype)
+                    comp_mark = mks.count() > 0 and mks.last().passed
+                    self.sheet.cell(row=row, column=comp_col).value = "P" if comp_mark else ""
+
+            # Now remove excess rows
+            if ix + 17 < 275:
+                self.sheet.delete_rows(ix + 17, 258 - ix)
+                last_row = 23 + ix
+                # rewrite formulae
+                for r in range(last_row + 1, last_row + 6):
+                    for c in range(5, 20):
+                        cell = self.sheet.cell(column=c, row=r)
+                        if isinstance(cell.value, str):
+                            cell.value = cell.value.replace("281", str(last_row))
+                            cell.value = cell.value.replace("285", str(last_row + 4))
+                cell = self.sheet.cell(column=3, row=7)
+                cell.value = cell.value.replace("285", str(last_row + 4))
+
+            self.sheet.title = module.code
+            self.mod = module.code
+        self.sheet = self.workbook[self.workbook.sheetnames[0]]
+
+
+class TutorReportSheet(BaseSpreadsheet):
+
+    """Spreadsheet for the Tutor report."""
+
+    def __init__(self, filename, blank=False, tutor=None, tests_class=None, vitals_class=None):
+        """Create the spreadsheet object or load from disk."""
+        super().__init__(filename, blank)
+        self.vitals_sheet = self.workbook[self.workbook.sheetnames[1]]
+        self.tests_sheet = self.workbook[self.workbook.sheetnames[0]]
+        self.tutor = tutor
+        self.Test = tests_class
+        self.VITAL = vitals_class
+        self.sidmap = []
+        self.namemap = []
+        if self.tutor:
+            if self.Test is None:
+                self.Test = self.tutor.tests.model
+            if self.VITAL is None:
+                self.VITAL = self.tutor.VITALS.model
+            self.enter_student_details()
+            self.enter_test_names()
+            self.enter_vtials_names()
+            self.enter_test_results()
+            self.enter_test_attempts()
+            self.enter_vital_results()
+
+    def get_name(self):
+        """Use Tutor initials as name."""
+        return f"{self.tutor.initials}.xlsx"
+
+    def _fill_in_details(self, working_cell):
+        """Complete student name, programme and SID entries."""
+        sidmap = {}
+        for student in self.tutor.tutees.all().order_by("last_name", "first_name"):
+            working_cell.value = f"{student.last_name}, {student.first_name}"
+            working_cell.right.value = f"{student.programme.name}"
+            working_cell.right.right.value = f"{student.number}"
+            sidmap[student.number] = working_cell.row
+            working_cell = working_cell.down
+        self.sidmap.append(sidmap)
+
+    def enter_student_details(self):
+        """Use tutor to build a list of student details and enter into spreadsheet."""
+        self.sheet = self.tests_sheet
+        working_cell = self.search("Student Name").down
+        self._fill_in_details(working_cell)
+        working_cell = self.search("Student Name", from_cell=working_cell).down
+        self._fill_in_details(working_cell)
+        self.sheet = self.vitals_sheet
+        working_cell = self.search("Student Name").down
+        self._fill_in_details(working_cell)
+
+    def _enter_names(self, cell, names, counts):
+        """Fill in a bunch of test/vital names with merged modules."""
+        start = cell
+        namemap = {}
+        for thing in names:
+            cell.value = f"{shorten(thing.name,30)}"
+            alignment = cell.alignment.copy(text_rotation=90)
+            cell.alignment = alignment
+            namemap[thing.pk] = cell.column
+            cell = cell.right
+        cell = start.up
+        self.namemap.append(namemap)
+        for module, number in counts.items():
+            self.sheet.merge_cells(
+                start_row=cell.row, start_column=cell.column, end_row=cell.row, end_column=cell.column + number - 1
+            )
+            cell.value = module
+            cell = cell.move(delta_column=number)
+
+    def enter_test_names(self):
+        """Enter all of the test names."""
+        if self.Test is None:
+            return
+        tests = self.Test.objects.filter(results__user__apt=self.tutor).distinct().order_by("module", "name")
+        counts = {}
+        for test in tests:
+            counts[test.module.code] = tests.filter(module=test.module).count()
+        self.sheet = self.tests_sheet
+        cell = self.search("SID").right
+        self._enter_names(cell, tests, counts)
+        cell = self.search("SID", from_cell=cell.left.down).right
+        self._enter_names(cell, tests, counts)
+
+    def enter_vtials_names(self):
+        """Enter the names of the VITALs into the second sheet."""
+        if self.VITAL is None:
+            return
+        vitals = self.VITAL.objects.filter(student_results__user__apt=self.tutor).distinct().order_by("module", "name")
+        counts = {}
+        for vital in vitals:
+            counts[vital.module.code] = vitals.filter(module=vital.module).count()
+        self.sheet = self.vitals_sheet
+        cell = self.search("SID").right
+        self._enter_names(cell, vitals, counts)
+
+    def enter_test_results(self):
+        """Enter the test scores into the spreadsheet."""
+        self.sheet = self.tests_sheet
+        for sid, row in self.sidmap[0].items():
+            student = self.tutor.tutees.get(number=sid)
+            for test_score in student.test_results.all():
+                column = self.namemap[0][test_score.test.pk]
+                cell = self.sheet.cell(row=row, column=column)
+                cell.value = test_score.score
+                cell.fill = green_fill if test_score.passed else red_fill
+
+    def enter_test_attempts(self):
+        """Enter the test scores into the spreadsheet."""
+        self.sheet = self.tests_sheet
+        for sid, row in self.sidmap[1].items():
+            student = self.tutor.tutees.get(number=sid)
+            for test_score in student.test_results.all():
+                attempts = test_score.attempts.count()
+                column = self.namemap[1][test_score.test.pk]
+                cell = self.sheet.cell(row=row, column=column)
+                cell.value = attempts
+                if test_score.passed:
+                    cell.fill = green_fill if attempts < 2 else yellow_fill
+                else:
+                    cell.fill = blue_fill if attempts < 2 else red_fill
+
+    def enter_vital_results(self):
+        """Enter the test scores into the spreadsheet."""
+        self.sheet = self.vitals_sheet
+        for sid, row in self.sidmap[2].items():
+            student = self.tutor.tutees.get(number=sid)
+            for vital_result in student.vital_results.all():
+                column = self.namemap[2][vital_result.vital.pk]
+                cell = self.sheet.cell(row=row, column=column)
+                cell.value = "P" if vital_result.passed else "F"
+                cell.fill = green_fill if vital_result.passed else red_fill